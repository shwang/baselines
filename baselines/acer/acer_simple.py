import time

import numpy as np
import tensorflow as tf
from gym.spaces import Discrete, Box

from baselines import logger
from baselines.a2c.utils import batch_to_seq, seq_to_batch, Scheduler, find_trainable_variables, EpisodeStats, \
    get_by_index, check_shape, avg_norm, gradient_add, q_explained_variance
from baselines.acer.buffer import Buffer
from baselines.common import BaseRLModel, tf_util, SetVerbosity
from baselines.common.runners import AbstractEnvRunner
from baselines.common.policies import LstmPolicy


def strip(var, n_envs, n_steps, flat=False):
    """
    Removes the last step in the batch

    :param var: (TensorFlow Tensor) The input Tensor
    :param n_envs: (int) The number of environments
    :param n_steps: (int) The number of steps to run for each environment
    :param flat: (bool) If the input Tensor is flat
    :return: (TensorFlow Tensor) the input tensor, without the last step in the batch
    """
    out_vars = batch_to_seq(var, n_envs, n_steps + 1, flat)
    return seq_to_batch(out_vars[:-1], flat)


def q_retrace(rewards, dones, q_i, values, rho_i, n_envs, n_steps, gamma):
    """
    Calculates the target Q-retrace

    :param rewards: ([TensorFlow Tensor]) The rewards
    :param dones: ([TensorFlow Tensor])
    :param q_i: ([TensorFlow Tensor]) The Q values for actions taken
    :param values: ([TensorFlow Tensor]) The output of the value functions
    :param rho_i: ([TensorFlow Tensor]) The importance weight for each action
    :param n_envs: (int) The number of environments
    :param n_steps: (int) The number of steps to run for each environment
    :param gamma: (float) The discount value
    :return: ([TensorFlow Tensor]) the target Q-retrace
    """
    rho_bar = batch_to_seq(tf.minimum(1.0, rho_i), n_envs, n_steps, True)  # list of len steps, shape [n_envs]
    reward_seq = batch_to_seq(rewards, n_envs, n_steps, True)  # list of len steps, shape [n_envs]
    done_seq = batch_to_seq(dones, n_envs, n_steps, True)  # list of len steps, shape [n_envs]
    q_is = batch_to_seq(q_i, n_envs, n_steps, True)
    value_sequence = batch_to_seq(values, n_envs, n_steps + 1, True)
    final_value = value_sequence[-1]
    qret = final_value
    qrets = []
    for i in range(n_steps - 1, -1, -1):
        check_shape([qret, done_seq[i], reward_seq[i], rho_bar[i], q_is[i], value_sequence[i]], [[n_envs]] * 6)
        qret = reward_seq[i] + gamma * qret * (1.0 - done_seq[i])
        qrets.append(qret)
        qret = (rho_bar[i] * (qret - q_is[i])) + value_sequence[i]
    qrets = qrets[::-1]
    qret = seq_to_batch(qrets, flat=True)
    return qret


class ACER(BaseRLModel):
    def __init__(self, policy, env, gamma=0.99, n_steps=20, num_procs=1, q_coef=0.5, ent_coef=0.01, max_grad_norm=10,
                 learning_rate=7e-4, lr_schedule='linear', rprop_alpha=0.99, rprop_epsilon=1e-5, buffer_size=5000,
                 replay_ratio=4, replay_start=1000, correction_term=10.0, trust_region=True, alpha=0.99, delta=1,
                 verbose=0, _init_setup_model=True):
        """
        The ACER (Actor-Critic with Experience Replay) model class, https://arxiv.org/abs/1611.01224

        :param policy: (ActorCriticPolicy) The policy model to use (MLP, CNN, LSTM, ...)
        :param env: (Gym environment or str) The environment to learn from (if registered in Gym, can be str)
        :param gamma: (float) The discount value
        :param n_steps: (int) The number of steps to run for each environment
        :param num_procs: (int) The number of threads for TensorFlow operations
        :param q_coef: (float) The weight for the loss on the Q value
        :param ent_coef: (float) The weight for the entropic loss
        :param max_grad_norm: (float) The clipping value for the maximum gradient
        :param learning_rate: (float) The initial learning rate for the RMS prop optimizer
         :param lr_schedule: (str) The type of scheduler for the learning rate update ('linear', 'constant',
                                 'double_linear_con', 'middle_drop' or 'double_middle_drop')
        :param rprop_epsilon: (float) RMS prop optimizer epsilon
        :param rprop_alpha: (float) RMS prop optimizer decay
        :param buffer_size: (int) The buffer size in number of steps
        :param replay_ratio: (float) The number of replay learning per on policy learning on average,
                                     using a poisson distribution
        :param replay_start: (int) The minimum number of steps in the buffer, before learning replay
        :param correction_term: (float) The correction term for the weights
        :param trust_region: (bool) Enable Trust region policy optimization loss
        :param alpha: (float) The decay rate for the Exponential moving average of the parameters
        :param delta: (float) trust region delta value
        :param verbose: (int) the verbosity level: 0 none, 1 training information, 2 tensorflow debug
        :param _init_setup_model: (bool) Whether or not to build the network at the creation of the instance
        """
        super(ACER, self).__init__(policy=policy, env=env, requires_vec_env=True, verbose=verbose)

        self.n_steps = n_steps
        self.replay_ratio = replay_ratio
        self.buffer_size = buffer_size
        self.replay_start = replay_start
        self.gamma = gamma
        self.alpha = alpha
        self.correction_term = correction_term
        self.q_coef = q_coef
        self.ent_coef = ent_coef
        self.trust_region = trust_region
        self.delta = delta
        self.max_grad_norm = max_grad_norm
        self.rprop_alpha = rprop_alpha
        self.rprop_epsilon = rprop_epsilon
        self.learning_rate = learning_rate
        self.lr_schedule = lr_schedule
        self.num_procs = num_procs

        self.graph = None
        self.sess = None
        self.action_ph = None
        self.done_ph = None
        self.reward_ph = None
        self.mu_ph = None
        self.learning_rate_ph = None
        self.params = None
        self.polyak_model = None
        self.learning_rate_schedule = None
        self.run_ops = None
        self.names_ops = None
        self.train_model = None
        self.step_model = None
        self.step = None
        self.proba_step = None
        self.initial_state = None
        self.n_act = None
        self.n_batch = None

        if _init_setup_model:
            self.setup_model()

    def setup_model(self):
        with SetVerbosity(self.verbose):

            if isinstance(self.action_space, Discrete):
                self.n_act = self.action_space.n
                continuous = False
            elif isinstance(self.action_space, Box):
                # self.n_act = self.action_space.shape[-1]
                # continuous = True
                raise NotImplementedError("WIP: Acer does not support Continuous actions yet.")
            else:
                raise ValueError("Error: ACER does not work with {} actions space.".format(self.action_space))

            self.n_batch = self.n_envs * self.n_steps

            self.graph = tf.Graph()
            with self.graph.as_default():
                self.sess = tf_util.make_session(num_cpu=self.num_procs, graph=self.graph)

                self.done_ph = tf.placeholder(tf.float32, [self.n_batch])  # dones
                self.reward_ph = tf.placeholder(tf.float32, [self.n_batch])  # rewards, not returns
                self.mu_ph = tf.placeholder(tf.float32, [self.n_batch, self.n_act])  # mu's
                self.learning_rate_ph = tf.placeholder(tf.float32, [])
                eps = 1e-6

                n_batch_step = None
                n_batch_train = None
                if issubclass(self.policy, LstmPolicy):
                    n_batch_step = self.n_envs
                    n_batch_train = self.n_envs * (self.n_steps + 1)

                step_model = self.policy(self.sess, self.observation_space, self.action_space, self.n_envs, 1,
<<<<<<< HEAD
                                         n_batch_step, n_stack=self.n_stack, reuse=False)
                train_model = self.policy(self.sess, self.observation_space, self.action_space, self.n_envs,
                                          self.n_steps + 1, n_batch_train, n_stack=self.n_stack,
                                          reuse=True)
=======
                                         self.n_envs, reuse=False)
                train_model = self.policy(self.sess, self.observation_space, self.action_space, self.n_envs,
                                          self.n_steps + 1, self.n_envs * (self.n_steps + 1), reuse=True)
>>>>>>> bc001f33

                self.action_ph = train_model.pdtype.sample_placeholder([self.n_batch])

                self.params = find_trainable_variables("model")

                # create averaged model
                ema = tf.train.ExponentialMovingAverage(self.alpha)
                ema_apply_op = ema.apply(self.params)

                def custom_getter(getter, *args, **kwargs):
                    val = ema.average(getter(*args, **kwargs))
                    return val

                with tf.variable_scope("", custom_getter=custom_getter, reuse=True):
                    self.polyak_model = polyak_model = self.policy(self.sess, self.observation_space, self.action_space,
                                                                   self.n_envs, self.n_steps + 1,
                                                                   self.n_envs * (self.n_steps + 1), reuse=True)

                # Notation: (var) = batch variable, (var)s = sequence variable,
                # (var)_i = variable index by action at step i
                # shape is [n_envs * (n_steps + 1)]
                if continuous:
                    value = train_model.value_fn[:, 0]
                else:
                    value = tf.reduce_sum(train_model.policy_proba * train_model.q_value, axis=-1)

                rho, rho_i_ = None, None
                if continuous:
                    action_ = strip(train_model.proba_distribution.sample(), self.n_envs, self.n_steps)
                    distribution_f = tf.contrib.distributions.MultivariateNormalDiag(
                        loc=strip(train_model.proba_distribution.mean, self.n_envs, self.n_steps),
                        scale_diag=strip(train_model.proba_distribution.logstd, self.n_envs, self.n_steps))
                    f_polyak = tf.contrib.distributions.MultivariateNormalDiag(
                        loc=strip(polyak_model.proba_distribution.mean, self.n_envs, self.n_steps),
                        scale_diag=strip(polyak_model.proba_distribution.logstd, self.n_envs, self.n_steps))

                    f_i = distribution_f.prob(self.action_ph)
                    f_i_ = distribution_f.prob(action_)
                    f_polyak_i = f_polyak.prob(self.action_ph)
                    phi_i = strip(train_model.proba_distribution.mean, self.n_envs, self.n_steps)

                    q_value = strip(train_model.value_fn, self.n_envs, self.n_steps)
                    q_i = q_value[:, 0]

                    rho_i = tf.reshape(f_i, [-1, 1]) / (self.mu_ph + eps)
                    rho_i_ = tf.reshape(f_i_, [-1, 1]) / (self.mu_ph + eps)

                    qret = q_retrace(self.reward_ph, self.done_ph, q_i, value, tf.pow(rho_i, 1/self.n_act), self.n_envs,
                                     self.n_steps, self.gamma)
                else:
                    # strip off last step
                    # f is a distribution, chosen to be Gaussian distributions
                    # with fixed diagonal covariance and mean \phi(x)
                    # in the paper
                    distribution_f, f_polyak, q_value = \
                        map(lambda variables: strip(variables, self.n_envs, self.n_steps),
                            [train_model.policy_proba, polyak_model.policy_proba, train_model.q_value])

                    # Get pi and q values for actions taken
                    f_i = get_by_index(distribution_f, self.action_ph)
                    f_i_ = distribution_f
                    phi_i = distribution_f
                    f_polyak_i = f_polyak

                    q_i = get_by_index(q_value, self.action_ph)

                    # Compute ratios for importance truncation
                    rho = distribution_f / (self.mu_ph + eps)
                    rho_i = get_by_index(rho, self.action_ph)

                    # Calculate Q_retrace targets
                    qret = q_retrace(self.reward_ph, self.done_ph, q_i, value, rho_i, self.n_envs, self.n_steps,
                                     self.gamma)

                # Calculate losses
                # Entropy
                entropy = tf.reduce_sum(train_model.proba_distribution.entropy())

                # Policy Gradient loss, with truncated importance sampling & bias correction
                value = strip(value, self.n_envs, self.n_steps, True)
                # check_shape([qret, value, rho_i, f_i], [[self.n_envs * self.n_steps]] * 4)
                # check_shape([rho, distribution_f, q_value], [[self.n_envs * self.n_steps, self.n_act]] * 2)

                # Truncated importance sampling
                adv = qret - value
                log_f = tf.log(f_i + eps)
                gain_f = log_f * tf.stop_gradient(adv * tf.minimum(self.correction_term, rho_i))  # [n_envs * n_steps]
                loss_f = -tf.reduce_mean(gain_f)

                # Bias correction for the truncation
                adv_bc = (q_value - tf.reshape(value, [self.n_envs * self.n_steps, 1]))  # [n_envs * n_steps, n_act]

                # check_shape([adv_bc, log_f_bc], [[self.n_envs * self.n_steps, self.n_act]] * 2)
                if continuous:
                    gain_bc = tf.stop_gradient(adv_bc *
                                               tf.nn.relu(1.0 - (self.correction_term / (rho_i_ + eps))) *
                                               f_i_)
                else:
                    log_f_bc = tf.log(f_i_ + eps)  # / (f_old + eps)
                    gain_bc = tf.reduce_sum(log_f_bc *
                                            tf.stop_gradient(
                                                adv_bc *
                                                tf.nn.relu(1.0 - (self.correction_term / (rho + eps))) *
                                                f_i_),
                                            axis=1)
                # IMP: This is sum, as expectation wrt f
                loss_bc = -tf.reduce_mean(gain_bc)

                loss_policy = loss_f + loss_bc

                # Value/Q function loss, and explained variance
                check_shape([qret, q_i], [[self.n_envs * self.n_steps]] * 2)
                explained_variance = q_explained_variance(tf.reshape(q_i, [self.n_envs, self.n_steps]),
                                                          tf.reshape(qret, [self.n_envs, self.n_steps]))
                loss_q = tf.reduce_mean(tf.square(tf.stop_gradient(qret) - q_i) * 0.5)

                # Net loss
                check_shape([loss_policy, loss_q, entropy], [[]] * 3)
                loss = loss_policy + self.q_coef * loss_q - self.ent_coef * entropy

                norm_grads_q, norm_grads_policy, avg_norm_grads_f = None, None, None
                avg_norm_k, avg_norm_g, avg_norm_k_dot_g, avg_norm_adj = None, None, None, None
                if self.trust_region:
                    # [n_envs * n_steps, n_act]
                    grad = tf.gradients(- (loss_policy - self.ent_coef * entropy) * self.n_steps * self.n_envs,
                                        phi_i)
                    # [n_envs * n_steps, n_act] # Directly computed gradient of KL divergence wrt f
                    kl_grad = - f_polyak_i / (f_i_ + eps)
                    k_dot_g = tf.reduce_sum(kl_grad * grad, axis=-1)
                    adj = tf.maximum(0.0, (tf.reduce_sum(kl_grad * grad, axis=-1) - self.delta) / (
                            tf.reduce_sum(tf.square(kl_grad), axis=-1) + eps))  # [n_envs * n_steps]

                    # Calculate stats (before doing adjustment) for logging.
                    avg_norm_k = avg_norm(kl_grad)
                    avg_norm_g = avg_norm(grad)
                    avg_norm_k_dot_g = tf.reduce_mean(tf.abs(k_dot_g))
                    avg_norm_adj = tf.reduce_mean(tf.abs(adj))

                    grad = grad - tf.reshape(adj, [self.n_envs * self.n_steps, 1]) * kl_grad
                    # These are turst region adjusted gradients wrt f ie statistics of policy pi
                    grads_f = -grad / (self.n_envs * self.n_steps)
                    grads_policy = tf.gradients(f_i_, self.params, grads_f)
                    grads_q = tf.gradients(loss_q * self.q_coef, self.params)
                    grads = [gradient_add(g1, g2, param, verbose=self.verbose)
                             for (g1, g2, param) in zip(grads_policy, grads_q, self.params)]

                    avg_norm_grads_f = avg_norm(grads_f) * (self.n_steps * self.n_envs)
                    norm_grads_q = tf.global_norm(grads_q)
                    norm_grads_policy = tf.global_norm(grads_policy)
                else:
                    grads = tf.gradients(loss, self.params)

                norm_grads = None
                if self.max_grad_norm is not None:
                    grads, norm_grads = tf.clip_by_global_norm(grads, self.max_grad_norm)
                grads = list(zip(grads, self.params))
                trainer = tf.train.RMSPropOptimizer(learning_rate=self.learning_rate_ph, decay=self.rprop_alpha,
                                                    epsilon=self.rprop_epsilon)
                _opt_op = trainer.apply_gradients(grads)

                # so when you call _train, you first do the gradient step, then you apply ema
                with tf.control_dependencies([_opt_op]):
                    _train = tf.group(ema_apply_op)

                # Ops/Summaries to run, and their names for logging
                assert norm_grads is not None
                run_ops = [_train, loss, loss_q, entropy, loss_policy, loss_f, loss_bc, explained_variance, norm_grads]
                names_ops = ['loss', 'loss_q', 'entropy', 'loss_policy', 'loss_f', 'loss_bc', 'explained_variance',
                             'norm_grads']
                if self.trust_region:
                    self.run_ops = run_ops + [norm_grads_q, norm_grads_policy, avg_norm_grads_f, avg_norm_k, avg_norm_g,
                                              avg_norm_k_dot_g, avg_norm_adj]
                    self.names_ops = names_ops + ['norm_grads_q', 'norm_grads_policy', 'avg_norm_grads_f', 'avg_norm_k',
                                                  'avg_norm_g', 'avg_norm_k_dot_g', 'avg_norm_adj']

                self.train_model = train_model
                self.step_model = step_model
                self.step = step_model.step
                self.proba_step = step_model.proba_step
                self.initial_state = step_model.initial_state

                tf.global_variables_initializer().run(session=self.sess)

    def _train_step(self, obs, actions, rewards, dones, mus, states, masks, steps):
        """
        applies a training step to the model

        :param obs: ([float]) The input observations
        :param actions: ([float]) The actions taken
        :param rewards: ([float]) The rewards from the environment
        :param dones: ([bool]) Whether or not the episode is over (aligned with reward, used for reward calculation)
        :param mus: ([float]) The logits values
        :param states: ([float]) The states (used for reccurent policies)
        :param masks: ([bool]) Whether or not the episode is over (used for reccurent policies)
        :param steps: (int) the number of steps done so far
        :return: ([str], [float]) the list of update operation name, and the list of the results of the operations
        """
        cur_lr = self.learning_rate_schedule.value_steps(steps)
        td_map = {self.train_model.obs_ph: obs, self.polyak_model.obs_ph: obs, self.action_ph: actions,
                  self.reward_ph: rewards, self.done_ph: dones, self.mu_ph: mus, self.learning_rate_ph: cur_lr}

        if states is not None:
            td_map[self.train_model.states_ph] = states
            td_map[self.train_model.masks_ph] = masks
            td_map[self.polyak_model.states_ph] = states
            td_map[self.polyak_model.masks_ph] = masks

        return self.names_ops, self.sess.run(self.run_ops, td_map)[1:]  # strip off _train

    def learn(self, total_timesteps, callback=None, seed=None, log_interval=100):
        with SetVerbosity(self.verbose):
            self._setup_learn(seed)

            self.learning_rate_schedule = Scheduler(initial_value=self.learning_rate, n_values=total_timesteps,
                                                    schedule=self.lr_schedule)

            episode_stats = EpisodeStats(self.n_steps, self.n_envs)

            runner = _Runner(env=self.env, model=self, n_steps=self.n_steps)
            if self.replay_ratio > 0:
                buffer = Buffer(env=self.env, n_steps=self.n_steps, size=self.buffer_size)
            else:
                buffer = None

            t_start = time.time()

            # n_batch samples, 1 on_policy call and multiple off-policy calls
            for steps in range(0, total_timesteps, self.n_batch):
                enc_obs, obs, actions, rewards, mus, dones, masks = runner.run()
                episode_stats.feed(rewards, dones)

                if buffer is not None:
                    buffer.put(enc_obs, actions, rewards, mus, dones, masks)

                # reshape stuff correctly
                obs = obs.reshape(runner.batch_ob_shape)
                actions = actions.reshape([runner.n_batch])
                rewards = rewards.reshape([runner.n_batch])
                mus = mus.reshape([runner.n_batch, runner.n_act])
                dones = dones.reshape([runner.n_batch])
                masks = masks.reshape([runner.batch_ob_shape[0]])

                names_ops, values_ops = self._train_step(obs, actions, rewards, dones, mus, self.initial_state, masks,
                                                         steps)

                if callback is not None:
                    callback(locals(), globals())

                if self.verbose >= 1 and (int(steps / runner.n_batch) % log_interval == 0):
                    logger.record_tabular("total_timesteps", steps)
                    logger.record_tabular("fps", int(steps / (time.time() - t_start)))
                    # IMP: In EpisodicLife env, during training, we get done=True at each loss of life,
                    # not just at the terminal state. Thus, this is mean until end of life, not end of episode.
                    # For true episode rewards, see the monitor files in the log folder.
                    logger.record_tabular("mean_episode_length", episode_stats.mean_length())
                    logger.record_tabular("mean_episode_reward", episode_stats.mean_reward())
                    for name, val in zip(names_ops, values_ops):
                        logger.record_tabular(name, float(val))
                    logger.dump_tabular()

                if self.replay_ratio > 0 and buffer.has_atleast(self.replay_start):
                    samples_number = np.random.poisson(self.replay_ratio)
                    for _ in range(samples_number):
                        # get obs, actions, rewards, mus, dones from buffer.
                        obs, actions, rewards, mus, dones, masks = buffer.get()

                        # reshape stuff correctly
                        obs = obs.reshape(runner.batch_ob_shape)
                        actions = actions.reshape([runner.n_batch])
                        rewards = rewards.reshape([runner.n_batch])
                        mus = mus.reshape([runner.n_batch, runner.n_act])
                        dones = dones.reshape([runner.n_batch])
                        masks = masks.reshape([runner.batch_ob_shape[0]])

                        self._train_step(obs, actions, rewards, dones, mus, self.initial_state, masks, steps)

        return self

    def predict(self, observation, state=None, mask=None):
        """
        Get the model's action from an observation

        :param observation: (numpy Number) the input observation
        :param state: (numpy Number) The last states (can be None, used in reccurent policies)
        :param mask: (numpy Number) The last masks (can be None, used in reccurent policies)
        :return: (numpy Number, numpy Number) the model's action and the next state (used in reccurent policies)
        """
        if state is None:
            state = self.initial_state
        if mask is None:
            mask = [False for _ in range(self.n_envs)]

        observation = np.array(observation).reshape((-1,) + self.observation_space.shape)

        actions, _, states, _ = self.step(observation, state, mask)
        return actions, states

    def action_probability(self, observation, state=None, mask=None):
        """
        Get the model's action probability distribution from an observation

        :param observation: (numpy Number) the input observation
        :param state: (numpy Number) The last states (can be None, used in reccurent policies)
        :param mask: (numpy Number) The last masks (can be None, used in reccurent policies)
        :return: (numpy Number) the model's action probability distribution
        """
        if state is None:
            state = self.initial_state
        if mask is None:
            mask = [False for _ in range(self.n_envs)]

        observation = np.array(observation).reshape((-1,) + self.observation_space.shape)

        return self.proba_step(observation, state, mask)

    def save(self, save_path):
        data = {
            "gamma": self.gamma,
            "n_steps": self.n_steps,
            "q_coef": self.q_coef,
            "ent_coef": self.ent_coef,
            "max_grad_norm": self.max_grad_norm,
            "learning_rate": self.learning_rate,
            "lr_schedule": self.lr_schedule,
            "rprop_alpha": self.rprop_alpha,
            "rprop_epsilon": self.rprop_epsilon,
            "replay_ratio": self.replay_ratio,
            "replay_start": self.replay_start,
            "verbose": self.verbose,
            "policy": self.policy,
            "observation_space": self.observation_space,
            "action_space": self.action_space,
            "n_envs": self.n_envs,
            "_vectorize_action": self._vectorize_action
        }

        params = self.sess.run(self.params)

        self._save_to_file(save_path, data=data, params=params)

    @classmethod
    def load(cls, load_path, env=None, **kwargs):
        data, params = cls._load_from_file(load_path)

        model = cls(policy=data["policy"], env=env, _init_setup_model=False)
        model.__dict__.update(data)
        model.__dict__.update(kwargs)
        model.set_env(env)
        model.setup_model()

        restores = []
        for param, loaded_p in zip(model.params, params):
            restores.append(param.assign(loaded_p))
        model.sess.run(restores)

        return model


class _Runner(AbstractEnvRunner):
    def __init__(self, env, model, n_steps):
        """
        A runner to learn the policy of an environment for a model

        :param env: (Gym environment) The environment to learn from
        :param model: (Model) The model to learn
        :param n_steps: (int) The number of steps to run for each environment
        """

        super(_Runner, self).__init__(env=env, model=model, n_steps=n_steps)
        self.env = env
        self.model = model
        self.n_env = n_env = env.num_envs
        if isinstance(env.action_space, Discrete):
            self.n_act = env.action_space.n
        else:
            self.n_act = env.action_space.shape[-1]
        self.n_batch = n_env * n_steps

        if len(env.observation_space.shape) > 1:
            self.raw_pixels = True
            obs_height, obs_width, obs_num_channels = env.observation_space.shape
            self.batch_ob_shape = (n_env * (n_steps + 1), obs_height, obs_width, obs_num_channels)
            self.obs_dtype = np.uint8
            self.obs = np.zeros((n_env, obs_height, obs_width, obs_num_channels), dtype=self.obs_dtype)
            self.num_channels = obs_num_channels
        else:
            if len(env.observation_space.shape) == 1:
                self.obs_dim = env.observation_space.shape[0]
            else:
                self.obs_dim = 1
            self.raw_pixels = False
            if isinstance(self.env.observation_space, Discrete):
                self.batch_ob_shape = (n_env * (n_steps + 1),)
            else:
                self.batch_ob_shape = (n_env * (n_steps + 1), self.obs_dim)
            self.obs_dtype = np.float32

        obs = env.reset()
        self.obs = obs
        self.n_steps = n_steps
        self.states = model.initial_state
        self.dones = [False for _ in range(n_env)]

    def run(self):
        """
        Run a step leaning of the model

        :return: ([float], [float], [float], [float], [float], [bool], [float])
                 encoded observation, observations, actions, rewards, mus, dones, masks
        """
        enc_obs = [self.obs]
        mb_obs, mb_actions, mb_mus, mb_dones, mb_rewards = [], [], [], [], []
        for _ in range(self.n_steps):
            actions, _, states, _ = self.model.step(self.obs, self.states, self.dones)
            mus = self.model.proba_step(self.obs, self.states, self.dones)
            mb_obs.append(np.copy(self.obs))
            mb_actions.append(actions)
            mb_mus.append(mus)
            mb_dones.append(self.dones)
            obs, rewards, dones, _ = self.env.step(actions)
            # states information for statefull models like LSTM
            self.states = states
            self.dones = dones
            self.obs = obs
            mb_rewards.append(rewards)
            enc_obs.append(obs)
        mb_obs.append(np.copy(self.obs))
        mb_dones.append(self.dones)

        enc_obs = np.asarray(enc_obs, dtype=self.obs_dtype).swapaxes(1, 0)
        mb_obs = np.asarray(mb_obs, dtype=self.obs_dtype).swapaxes(1, 0)
        mb_actions = np.asarray(mb_actions, dtype=np.int32).swapaxes(1, 0)
        mb_rewards = np.asarray(mb_rewards, dtype=np.float32).swapaxes(1, 0)
        mb_mus = np.asarray(mb_mus, dtype=np.float32).swapaxes(1, 0)
        mb_dones = np.asarray(mb_dones, dtype=np.bool).swapaxes(1, 0)

        mb_masks = mb_dones  # Used for statefull models like LSTM's to mask state when done
        mb_dones = mb_dones[:, 1:]  # Used for calculating returns. The dones array is now aligned with rewards

        # shapes are now [nenv, nsteps, []]
        # When pulling from buffer, arrays will now be reshaped in place, preventing a deep copy.

        return enc_obs, mb_obs, mb_actions, mb_rewards, mb_mus, mb_dones, mb_masks<|MERGE_RESOLUTION|>--- conflicted
+++ resolved
@@ -166,16 +166,9 @@
                     n_batch_train = self.n_envs * (self.n_steps + 1)
 
                 step_model = self.policy(self.sess, self.observation_space, self.action_space, self.n_envs, 1,
-<<<<<<< HEAD
-                                         n_batch_step, n_stack=self.n_stack, reuse=False)
+                                         n_batch_step, reuse=False)
                 train_model = self.policy(self.sess, self.observation_space, self.action_space, self.n_envs,
-                                          self.n_steps + 1, n_batch_train, n_stack=self.n_stack,
-                                          reuse=True)
-=======
-                                         self.n_envs, reuse=False)
-                train_model = self.policy(self.sess, self.observation_space, self.action_space, self.n_envs,
-                                          self.n_steps + 1, self.n_envs * (self.n_steps + 1), reuse=True)
->>>>>>> bc001f33
+                                          self.n_steps + 1, n_batch_train, reuse=True)
 
                 self.action_ph = train_model.pdtype.sample_placeholder([self.n_batch])
 
